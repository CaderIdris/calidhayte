--- conflicted
+++ resolved
@@ -36,14 +36,9 @@
             }
 
 
-<<<<<<< HEAD
-@pytest.mark.cal
-def test_skl_standard_cal(all_values_present_skl):
-=======
 @pytest.mark.parametrize("folds", [2, 3, 4, 5])
 @pytest.mark.cal
 def test_data_split(full_data, folds):
->>>>>>> 579dee87
     """
     Tests whether data is split properly
     """
@@ -68,55 +63,12 @@
     for test, result in tests.items():
         print(f"{test}: {result}")
 
-<<<<<<< HEAD
-@pytest.mark.cal
-def test_pymc_standard_cal(all_values_present_pymc):
-    """
-    Tests that signals with associated pymc coefficients are calibrated
-    properly
-    """
-    tests = dict()
-    cal = Calibrate(**all_values_present_pymc)
-
-    expected_test = all_values_present_pymc['test'].loc[:, "y"]
-    expected_train = all_values_present_pymc['train'].loc[:, "y"]
-
-    keys = ["x", "a", "x + a"]
-    vals = cal.return_measurements()
-    for key in keys:
-        tests[f"{key} train"] = expected_train.equals(vals['Mean.Train'][key]
-                                                      .astype(int)
-                                                      )
-        tests[f"{key} min train"] = expected_train.gt(vals['Minimum.Train'][key]
-                                                      .astype(float)
-                                                      ).all()
-        tests[f"{key} max train"] = expected_train.lt(vals['Maximum.Train'][key]
-                                                      .astype(float)
-                                                      ).all()
-
-        tests[f"{key} test"] = expected_test.equals(vals['Mean.Test'][key]
-                                                    .astype(int)
-                                                    )
-        tests[f"{key} min test"] = expected_test.gt(vals['Minimum.Test'][key]
-                                                    .astype(float)
-                                                    ).all()
-        tests[f"{key} max test"] = expected_test.lt(vals['Maximum.Test'][key]
-                                                    .astype(float)
-                                                    ).all()
-    for key, test in tests.items():
-        print(f"{key}: {test}")
-=======
->>>>>>> 579dee87
     assert all(tests.values())
 
 
 @pytest.mark.cal
-<<<<<<< HEAD
-def test_calibrate_blanks_provided():
-=======
 @pytest.mark.parametrize("rsearch", [True, False])
 def test_skl_cals(full_data, rsearch):
->>>>>>> 579dee87
     """
     Combines all possible multivariate key combos with each skl calibration
     method except omp which needs at least 1 mv key
@@ -145,7 +97,6 @@
             Calibrate.nu_svr,
             Calibrate.omp,
             Calibrate.passive_aggressive,
-            #  Calibrate.pls,
             Calibrate.random_forest,
             Calibrate.ransac,
             Calibrate.ridge,
@@ -163,41 +114,6 @@
             y_data=full_data['y'],
             target='x'
             )
-<<<<<<< HEAD
-         ]
-    )
-@pytest.mark.cal
-def test_join_measurements(
-        data_type,
-        ex_or,
-        ex_pr,
-        all_values_present_skl,
-        all_values_present_pymc
-        ):
-    """
-    Tests that measurements are joined properly
-    """
-    tests = list()
-    if data_type == "skl":
-        measures = all_values_present_skl
-    else:
-        measures = all_values_present_pymc
-    cal = Calibrate(**measures)
-
-    joined_measures = cal.join_measurements()
-
-    orig_test = ex_or.eq(joined_measures["Uncalibrated"].loc[:, "x"])
-    tests.append(orig_test.all())
-    print(f"x values joined correctly: {orig_test}")
-    if data_type == "skl":
-        pred_test = ex_pr.eq(joined_measures["Calibrated"].loc[:, "x"])
-    else:
-        pred_test = ex_pr.eq(joined_measures["Mean.Calibrated"].loc[:, "x"])
-    tests.append(pred_test.all())
-    print(f"y values joined correctly: {pred_test}")
-
-    assert all(tests)
-=======
     for func in funcs:
         print(func)
         func(coeff_inst, random_search=rsearch)
@@ -244,5 +160,4 @@
     for test, result in tests.items():
         if not result:
             print(f"{test}: {result}")
-    assert all(tests.values())
->>>>>>> 579dee87
+    assert all(tests.values())