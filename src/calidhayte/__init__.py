<<<<<<< HEAD
from .calibrate import Calibrate
from .coefficients import Coefficients
from .results import Results
from .graphs import Graphs
from .summary import Summary

__all__ = [
        "Calibrate",
        "Coefficients",
        "Results",
        "Graphs",
        "Summary"
=======
"""
.. include:: ../../README.md
"""

from . import calibrate
from . import results
from . import graphs
from . import summary

__all__ = [
    "calibrate",
    "results",
    "graphs",
    "summary"
>>>>>>> 579dee87
        ]<|MERGE_RESOLUTION|>--- conflicted
+++ resolved
@@ -1,17 +1,3 @@
-<<<<<<< HEAD
-from .calibrate import Calibrate
-from .coefficients import Coefficients
-from .results import Results
-from .graphs import Graphs
-from .summary import Summary
-
-__all__ = [
-        "Calibrate",
-        "Coefficients",
-        "Results",
-        "Graphs",
-        "Summary"
-=======
 """
 .. include:: ../../README.md
 """
@@ -26,5 +12,4 @@
     "results",
     "graphs",
     "summary"
->>>>>>> 579dee87
         ]