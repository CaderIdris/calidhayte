<<<<<<< HEAD
from pathlib import Path
import re
from typing import Literal, Optional

import matplotlib as mpl
=======
from collections.abc import Iterable
from pathlib import Path
from typing import Callable, Literal, Optional, Union

from matplotlib import get_backend
import matplotlib.figure
>>>>>>> 579dee87
import matplotlib.pyplot as plt
import numpy as np
import pandas as pd
import shap
from sklearn.pipeline import Pipeline

from .calibrate import Calibrate
from .prepare import prepare_datasets

<<<<<<< HEAD
mpl.use("pgf")  # Used to make pgf files for latex
plt.rcParams.update({"figure.max_open_warning": 0})


class Graphs:
    """
    Calculates errors between "true" and "predicted" measurements, plots graphs
    and returns all results

    ```

    Attributes
    ----------
        train : pd.DataFrame
            Training data
        test : pd.DataFrame
            Testing data
        coefficients : pd.DataFrame
            Calibration coefficients
        _cal : Calibration
            Calibrated measurements
        y_subsets : dict[str, dict[str, pd.DataFrame]]
            Subsets of measurements (e.g Calibrated Train, Uncalibrated Test)
        y_full : dict[str, dict[str, pd.DataFrame]]
            Full measurements, calibrated and uncalibrated
        _datasets : dict[str, dict[str, pd.DataFrame]]
            Datasets to plot
        style : str
            Style to use for matplotlib, can either be inbuilt style or path to
            style file
        x_name : str
            Name of x device
        y_name : str
            Name of y device
        _plots : dict[str, dict[str, dict[str, mpl.figure]]]
            All plots, split by dataset and then variable

    Methods:
        linear_reg_plot(title=None)
            Plots a linear regression graph for calibrations that
            only have an x coefficients for all specified datasets using
            predicted (calibrated x) and true (y) data
        bland_altman_plot(title=None)
            Plots a bland altman graph for all variable
            combinations for all specified datasets using predicted
            (calibrated x) and true (y) data
        ecdf_plot(title=None)
            Plots an eCDF graph for all variable combinations for all
            specified dataset using predicted (calibrated x) and true (y) data
        time_series_plot(title=None)
            Plots a time series graph using predicted (calibrated x) and true
            (y) data
        save_plots(title=None, format='pgf')
            Saves all plots in specified format
=======
class Graphs:
    """
    Calculates errors between "true" and "predicted" measurements, plots
    graphs and returns all results
>>>>>>> 579dee87
    """

    def __init__(
        self,
<<<<<<< HEAD
        train: pd.DataFrame,
        test: pd.DataFrame,
        coefficients: pd.DataFrame,
        datasets_to_use: list[
            Literal[
                "Calibrated Train",
                "Calibrated Test",
                "Calibrated Full",
                "Uncalibrated Train",
                "Uncalibrated Test",
                "Uncalibrated Full",
                "Minimum",
                "Maximum"
                ]
            ] = [
            "Calibrated Test",
            "Uncalibrated Test"
        ],
        style: str = "bmh",
        x_name: Optional[str] = None,
        y_name: Optional[str] = None
    ):
        """
        Initialise the class

        Parameters
        ----------
            train : pd.DataFrame)
                Training data
            test : pd.DataFrame
                Testing data
            coefficients : pd.DataFrame
                Calibration coefficients
            datasets_to_use : list[str], optional
                Datasets to plot measurements
            style : str, optional
                Matplotlib style to use. Can be inbuilt style or path to style
                file
                (Default is bmh)
            x_name : str, optional
                Name of x device
                (Default is None)
            y_name : str, optional
                Name of y device
                (Default is None)
        """
        self.train = train
        self.test = test
        self.coefficients = coefficients
        self._cal = Calibrate(
                self.train,
                self.test,
                self.coefficients
                )
        self.y_subsets = self._cal.return_measurements()
        self.y_full = self._cal.join_measurements()
        self._datasets = prepare_datasets(
                datasets_to_use,
                self.train,
                self.test,
                self.y_full,
                self.y_subsets
                )

        self.style = style
        self.x_name = x_name
        self.y_name = y_name

        self._plots: dict[str, dict[str, dict[str, mpl.figure]]] = dict()

    def linear_reg_plot(self, title: Optional[str] = None):
        """
        Plot a linear regression plot for all univariate calibrations

        Parameters
        ----------
        title : str, optional
            Title for plot
            (Default is None)
        """
        for dset_key, dset in self._datasets.items():
            if dset_key not in self._plots.keys():
                self._plots[dset_key] = dict()
            for var in dset['x'].columns:
                number_of_coeffs = self.coefficients.loc[var, :].notna().sum()
                pymc_bool = self.coefficients.filter(
                        regex=r'^sd\.', axis=1
                        ).shape[1]
                if (
                        (pymc_bool and number_of_coeffs != 4)
                        or
                        (not pymc_bool and number_of_coeffs != 2)
                        ):
                    continue
                if var not in self._plots[dset_key].keys():
                    self._plots[dset_key][var] = dict()
                plt.style.use(self.style)
                fig = plt.figure(figsize=(8, 8))
                fig_gs = fig.add_gridspec(
                    2,
                    2,
                    width_ratios=(7, 2),
                    height_ratios=(2, 7),
                    left=0.1,
                    right=0.9,
                    bottom=0.1,
                    top=0.9,
                    wspace=0.0,
                    hspace=0.0,
                )

                scatter_ax = fig.add_subplot(fig_gs[1, 0])
                histx_ax = fig.add_subplot(fig_gs[0, 0], sharex=scatter_ax)
                histx_ax.axis("off")
                histy_ax = fig.add_subplot(fig_gs[1, 1], sharey=scatter_ax)
                histy_ax.axis("off")

                max_value = max(
                        max(dset['y'].loc[:, 'y']),
                        max(dset['x'].loc[:, var])
                        )
                scatter_ax.set_xlim(0, max_value)
                scatter_ax.set_ylim(0, max_value)
                scatter_ax.set_xlabel(f"{self.x_name} (x)")
                scatter_ax.set_ylabel(f"{self.y_name}")
                scatter_ax.scatter(
                        dset['x'].loc[:, var],
                        dset['y'].loc[:, 'y'],
                        alpha=0.75)
                if bool(re.search(r' \(Mean\)$', dset_key)):
                    scatter_ax.axline(
                        (0, self.coefficients.loc[var]["i.intercept"]),
                        slope=self.coefficients.loc[var]["coeff.x"]
                    )
                    scatter_ax.axline(
                        (
                            0,
                            self.coefficients.loc[var]["i.intercept"]
                            + 2 * self.coefficients.loc[var]["sd.intercept"],
                        ),
                        slope=(
                            self.coefficients.loc[var]["coeff.x"]
                            + 2 * self.coefficients.loc[var]["sd.x"]
                        ),
                        color="xkcd:fresh green",
                    )
                    scatter_ax.axline(
                        (
                            0,
                            self.coefficients.loc[var]["i.intercept"]
                            - 2 * self.coefficients.loc[var]["sd.intercept"],
                        ),
                        slope=(
                            self.coefficients.loc[var]["coeff.x"]
                            - 2 * self.coefficients.loc[var]["sd.x"]
                        ),
                        color="xkcd:fresh green",
                    )
                elif bool(re.search(r' \(Minimum\)$', dset_key)):
                    scatter_ax.axline(
                        (
                            0,
                            self.coefficients.loc[var]["i.intercept"]
                            - 2 * self.coefficients.loc[var]["sd.intercept"],
                        ),
                        slope=(
                            self.coefficients.loc[var]["coeff.x"]
                            - 2 * self.coefficients.loc[var]["sd.x"]
                        ),
                    )
                elif bool(re.search(r' \(Maximum\)$', dset_key)):
                    scatter_ax.axline(
                        (
                            0,
                            self.coefficients.loc[var]["i.intercept"]
                            + 2 * self.coefficients.loc[var]["sd.intercept"],
                        ),
                        slope=(
                            self.coefficients.loc[var]["coeff.x"]
                            + 2 * self.coefficients.loc[var]["sd.x"]
                        ),
                    )
                elif not bool(re.search(r'^Uncalibrated', dset_key)):
                    scatter_ax.axline(
                        (0, int(self.coefficients.loc[var]["i.intercept"])),
                        slope=self.coefficients.loc[var]["coeff.x"],
                    )

                binwidth = 2.5
                xymax = max(
                        np.max(np.abs(dset['x'].loc[:, var])),
                        np.max(np.abs(dset['y'].loc[:, 'y']))
                        )
                lim = (int(xymax / binwidth) + 1) * binwidth

                bins = np.arange(-lim, lim + binwidth, binwidth)
                histx_ax.hist(
                        dset['x'].loc[:, var],
                        bins=bins,
                        color="C0"
                        )
                histy_ax.hist(
                        dset['y'].loc[:, 'y'],
                        bins=bins,
                        orientation="horizontal",
                        color="C0"
                        )
                if isinstance(title, str):
                    fig.suptitle(f"{title}\n{dset_key} ({var})")

                self._plots[dset_key][var]['Linear Regression'] = fig

    def bland_altman_plot(self, title: Optional[str] = None):
        """
        Plot a bland altman plot for all calibrations

        Parameters
        ----------
        title : str, optional
            Title for plot
            (Default is None)
        """
        for dset_key, dset in self._datasets.items():
            if dset_key not in self._plots.keys():
                self._plots[dset_key] = dict()
            for var in dset['x'].columns:
                if var not in self._plots[dset_key].keys():
                    self._plots[dset_key][var] = dict()
                plt.style.use(self.style)
                fig, ax = plt.subplots(figsize=(8, 8))
                x_data = dset['x'].loc[:, [var]].join(
                        dset['y'].loc[:, 'y'],
                        how="inner"
                        ).mean(axis=1)
                y_data = dset['x'].loc[:, var] - dset['y'].loc[:, 'y']
                y_mean = y_data.mean()
                y_sd = 1.96 * np.std(y_data)

                max_diff_from_mean = max(
                    (y_data - y_mean).min(), (y_data - y_mean).max(), key=abs
                )

                text_adjust = (12 * max_diff_from_mean) / 300
                ax.set_ylim(
                        y_mean - max_diff_from_mean,
                        y_mean + max_diff_from_mean
                        )
                ax.set_xlabel("Average of Measured and Reference")
                ax.set_ylabel("Difference Between Measured and Reference")

                ax.scatter(x_data, y_data, alpha=0.75)
                ax.axline((0, y_mean), (1, y_mean), color="xkcd:vermillion")
                ax.text(
                    max(x_data),
                    y_mean + text_adjust,
                    f"Mean: {y_mean:.2f}",
                    verticalalignment="bottom",
                    horizontalalignment="right",
                )
                ax.axline(
                    (0, y_mean + y_sd),
                    (1, y_mean + y_sd),
                    color="xkcd:fresh green"
                )
                ax.text(
                    max(x_data),
                    y_mean + y_sd + text_adjust,
                    f"1.96$\\sigma$: {y_mean + y_sd:.2f}",
                    verticalalignment="bottom",
                    horizontalalignment="right",
                )
                ax.axline(
                    (0, y_mean - y_sd),
                    (1, y_mean - y_sd),
                    color="xkcd:fresh green"
                )
                ax.text(
                    max(x_data),
                    y_mean - y_sd + text_adjust,
                    f"1.96$\\sigma$: -{y_sd:.2f}",
                    verticalalignment="bottom",
                    horizontalalignment="right",
                )
                if isinstance(title, str):
                    fig.suptitle(f"{title}\n{dset_key} ({var})")

                self._plots[dset_key][var]['Bland Altman'] = fig

    def ecdf_plot(self, title: Optional[str] = None):
        """
        Plot a bland altman plot for all calibrations

        Parameters
        ----------
        title : str, optional
            Title for plot
            (Default is None)
        """
        for dset_key, dset in self._datasets.items():
            if dset_key not in self._plots.keys():
                self._plots[dset_key] = dict()
            for var in dset['x'].columns:
                if var not in self._plots[dset_key].keys():
                    self._plots[dset_key][var] = dict()
                plt.style.use(self.style)
                fig, ax = plt.subplots(figsize=(8, 8))
                true_x, true_y = ecdf(dset['y'].loc[:, 'y'])
                pred_x, pred_y = ecdf(dset['x'].loc[:, var])
                ax.set_ylim(0, 1)
                ax.set_xlabel("Measurement")
                ax.set_ylabel("Cumulative Total")
                ax.plot(
                        true_x,
                        true_y,
                        linestyle="none",
                        marker=".",
                        label=self.y_name
                        )
                ax.plot(
                    pred_x,
                    pred_y,
                    linestyle="none",
                    marker=".",
                    alpha=0.8,
                    label=self.x_name,
                )
                ax.legend()
                if isinstance(title, str):
                    fig.suptitle(f"{title}\n{dset_key} ({var})")
                self._plots[dset_key][var]['eCDF'] = fig

    def time_series_plot(self, title: Optional[str] = None):
        """
        Plot a time series plot for full datasets

        Parameters
        ----------
        title : str, optional
            Title for plot
            (Default is None)
        """
        for dset_key, dset in self._datasets.items():
            if not bool(re.search(r' Full', dset_key)):
                continue
            if dset_key not in self._plots.keys():
                self._plots[dset_key] = dict()
            for var in dset['x'].columns:
                if var not in self._plots[dset_key].keys():
                    self._plots[dset_key][var] = dict()
                plt.style.use(self.style)
                x_vals = dset['x'].loc[:, var]
                y_vals = dset['y'].loc[:, 'y']
                dates_x = x_vals.index.tolist()
                dates_y = y_vals.index.tolist()
                fig, ax = plt.subplots(figsize=(16, 8))
                ax.plot(dates_y, y_vals, label=self.y_name)
                ax.plot(dates_x, x_vals, label=self.x_name)
                x_null = x_vals.notna()
                y_null = y_vals.notna()
                combined_dates = np.logical_and(x_null, y_null)
                first_datetime = x_vals.loc[combined_dates].index.tolist()[0]
                last_datetime = x_vals.loc[combined_dates].index.tolist()[-1]
                ax.legend()
                ax.set_xlim(first_datetime, last_datetime)
                ax.set_xlabel("Datetime")
                ax.set_ylabel("Concentration")
                if isinstance(title, str):
                    fig.suptitle(f"{title}\n{dset_key} ({var})")
                self._plots[dset_key][var]['Time Series'] = fig

    def save_plots(self, path: str, format: str = "pgf"):
        """
        Save all plots in the specified format in the specified path

        Parameters
        ----------
        path : str
            Path to save the plots to
        format : str, optional
            Format to save the plots as
        """
        for dset_key, dset_plots in self._plots.items():
            for var, plots in dset_plots.items():
                for name, plot in plots.items():
                    directory = Path(f"{path}/{dset_key}/{var}")
                    directory.mkdir(parents=True, exist_ok=True)
                    plot.savefig(f"{directory.as_posix()}/{name}.{format}")
                    plt.close(plot)
=======
        x: pd.DataFrame,
        x_name: str,
        y: pd.DataFrame,
        y_name: str,
        target: str,
        models: dict[str, dict[str, dict[str, dict[int, Pipeline]]]],
        style: str = 'bmh',
        backend: str = str(get_backend())
    ):
        """
        """
        self.x: pd.DataFrame = x
        """
        Independent variable(s) that are calibrated against `y`,
        the independent variable. Index should match `y`.
        """
        self.y: pd.DataFrame = y
        """
        Dependent variable used to calibrate the independent variables `x`.
        Index should match `x`.
        """
        self.x_name: str = x_name
        """
        Label for `x` measurements
        """
        self.y_name: str = y_name
        """
        Label for `y` measurements
        """
        self.target = target
        """
        Measurand in `y` to calibrate against
        """
        self.models: dict[
            str, dict[  # Scaling Method
                str, dict[  # Variables used
                    str, dict[  # Fold
                        int, Pipeline]]]] = models
        """
        The precalibrated models. They are stored in a nested structure as
        follows:
        1. Primary Key, name of the technique (e.g Lasso Regression).
        2. Scaling technique (e.g Yeo-Johnson Transform).
        3. Combination of variables used or `target` if calibration is
        univariate (e.g "`target` + a + b).
        4. Fold, which fold was used excluded from the calibration. If data
        if 5-fold cross validated, a key of 4 indicates the data was trained on
        folds 0-3.

        ```mermaid
            stateDiagram-v2
              models --> Technique
              state Technique {
                [*] --> Scaling
                [*]: The calibration technique used
                [*]: (e.g "Lasso Regression")
                state Scaling {
                  [*] --> Variables
                  [*]: The scaling technique used
                  [*]: (e.g "Yeo-Johnson Transform")
                  state Variables {
                    [*] : The combination of variables used
                    [*] : (e.g "x + a + b")
                    [*] --> Fold
                    state Fold {
                     [*] : Which fold was excluded from training data
                     [*] : (e.g 4 indicates folds 0-3 were used to train)
                    }
                  }
                }
              }
        ```

        """
        self.plots: dict[str,  # Technique
                         dict[str,  # Scaling Method
                              dict[str,  # Variables used
                                   dict[str,  # Plot Name
                                        matplotlib.figure.Figure]]]] = dict()
        """
        The plotted data, stored in a similar structure to `models`
        1. Primary Key, name of the technique (e.g Lasso Regression).
        2. Scaling technique (e.g Yeo-Johnson Transform).
        3. Combination of variables used or `target` if calibration is
        univariate (e.g "`target` + a + b).
        4. Name of the plot (e.g. 'Bland-Altman')

        ```mermaid
            stateDiagram-v2
              models --> Technique
              state Technique {
                [*] --> Scaling
                [*]: The calibration technique used
                [*]: (e.g "Lasso Regression")
                state Scaling {
                  [*] --> Variables
                  [*]: The scaling technique used
                  [*]: (e.g "Yeo-Johnson Transform")
                  state Variables {
                    [*] : The combination of variables used
                    [*] : (e.g "x + a + b")
                    [*] --> pn
                    state "Plot Name" as pn {
                     [*] : Name of the plot
                     [*] : (e.g Bland-Altman)
                    }
                  }
                }
              }
        ```

        """
        self.style: Union[str, Path] = style
        """
        Name of in-built matplotlib style or path to stylesheet
        """
        self.backend = backend
        """
        Matplotlib backend to use
        """

    def plot_meta(
        self,
        plot_func: Callable[
            ...,
            matplotlib.figure.Figure
        ],
        name: str,
        **kwargs
    ):
        """
        Iterates over data and creates plots using function specified in
        `plot_func`

        Should not be accessed directly, should instead be called by
        another method

        Parameters
        ----------
        plot_func : Callable
            Function that returns matplotlib figure
        name : str
            Name to give plot, used as key in `plots` dict
        **kwargs
            Additional arguments passed to `plot_func`
        """
        if not self.x.sort_index().index.to_series().eq(
            self.y.sort_index().index.to_series()
        ).all():
            raise ValueError(
                'Index of x and y do not match. Output of Calibrate class '
                'in calidhayte should have matching indexes'
            )
        for technique, scaling_methods in self.models.items():
            if self.plots.get(technique) is None:
                self.plots[technique] = dict()
            for scaling_method, var_combos in scaling_methods.items():
                if self.plots[technique].get(scaling_method) is None:
                    self.plots[technique][scaling_method] = dict()
                for vars, folds in var_combos.items():
                    if self.plots[technique][scaling_method].get(vars) is None:
                        self.plots[technique][scaling_method][vars] = dict()
                    pred = pd.Series()
                    for fold, model in folds.items():
                        x_data = self.x.loc[
                                self.y[self.y.loc[:, 'Fold'] == fold].index,
                                :
                                ]
                        pred = pd.concat(
                                [
                                    pred,
                                    pd.Series(
                                        index=x_data.index,
                                        data=model.predict(x_data)
                                        )
                                ]
                            )
                    x = pred
                    y = self.y.loc[:, self.target].reindex(x.index)
                    fig = plot_func(
                            x=x,
                            y=y,
                            x_name=self.x_name,
                            y_name=self.y_name,
                            **kwargs
                            )
                    self.plots[technique][scaling_method][vars][name] = fig

    def bland_altman_plot(self, title=None):
        with plt.rc_context({'backend': self.backend}), \
                plt.style.context(self.style):
            self.plot_meta(bland_altman_plot, 'Bland-Altman', title=title)

    def ecdf_plot(self, title=None):
        with plt.rc_context({'backend': self.backend}), \
                plt.style.context(self.style):
            self.plot_meta(ecdf_plot, 'eCDF', title=title)

    def lin_reg_plot(self, title=None):
        with plt.rc_context({'backend': self.backend}), \
                plt.style.context(self.style):
            self.plot_meta(lin_reg_plot, 'Linear Regression', title=title)

    def shap(self, pipeline_keys: list[str], title=None):
        x = self.x
        y = self.y
        pipeline = self.models[
            pipeline_keys[0]
            ][
                pipeline_keys[1]
                ][
                    pipeline_keys[2]
                    ]

        if not self.plots.get(pipeline_keys[0]):
            self.plots[pipeline_keys[0]] = dict()
        if not self.plots[pipeline_keys[0]].get(pipeline_keys[1]):
            self.plots[pipeline_keys[0]][pipeline_keys[1]] = dict()
        if not self.plots[
            pipeline_keys[0]
                ][
                pipeline_keys[1]
                    ].get(pipeline_keys[2]):

            self.plots[
                pipeline_keys[0]
                    ][
                        pipeline_keys[1]][pipeline_keys[2]] = dict()
        with plt.rc_context({'backend': self.backend}), \
                plt.style.context(self.style):
            shap_df = get_shap(x, y, pipeline)
            self.plots[
                pipeline_keys[0]
                    ][
                        pipeline_keys[1]
                        ][
                            pipeline_keys[2]
                            ][
                                'Shap'
                                ] = shap_plot(shap_df, x)

    def save_plots(
        self,
        path: str,
        filetype: Union[
           Literal['png', 'pgf', 'pdf'],
           Iterable[Literal['png', 'pgf', 'pdf']]
            ] = 'png'
    ):
        for technique, scaling_methods in self.plots.items():
            for scaling_method, var_combos in scaling_methods.items():
                for vars, figures in var_combos.items():
                    for plot_type, fig in figures.items():
                        plot_path = Path(
                                f'{path}/{technique}/{plot_type}'
                                )
                        plot_path.mkdir(parents=True, exist_ok=True)
                        if isinstance(filetype, str):
                            fig.savefig(
                                plot_path /
                                f'{scaling_method} {vars}.{filetype}'
                            )
                        elif isinstance(filetype, Iterable):
                            for ftype in filetype:
                                fig.savefig(
                                    plot_path /
                                    f'{scaling_method} {vars}.{ftype}'
                                )
                        plt.close(fig)
>>>>>>> 579dee87


def ecdf(data: pd.Series):
    """
    Generate x and y data for ecdf plot

    Parameters
    ----------
    data : pd.Series
        1D array to created ecdf summary for

    Returns
    -------
    data sorted in ascending order (x) and normalised index of sorted
    measurement (y)
    """
    x = np.sort(data)
    y = np.arange(1, len(data) + 1) / len(data)
    return x, y


def lin_reg_plot(
        x: pd.Series,
        y: pd.Series,
        x_name: str,
        y_name: str,
        title: Optional[str] = None
        ):
    """
    """
    fig = plt.figure(figsize=(4, 4), dpi=200)
    fig_gs = fig.add_gridspec(
        2,
        2,
        width_ratios=(7, 2),
        height_ratios=(2, 7),
        left=0.1,
        right=0.9,
        bottom=0.1,
        top=0.9,
        wspace=0.0,
        hspace=0.0,
    )

    scatter_ax = fig.add_subplot(fig_gs[1, 0])
    histx_ax = fig.add_subplot(fig_gs[0, 0], sharex=scatter_ax)
    histx_ax.axis("off")
    histy_ax = fig.add_subplot(fig_gs[1, 1], sharey=scatter_ax)
    histy_ax.axis("off")

    max_value = max((y.max(), x.max()))
    min_value = min((y.min(), x.min()))
    scatter_ax.set_xlim(min_value - 3, max_value + 3)
    scatter_ax.set_ylim(min_value - 3, max_value + 3)
    scatter_ax.set_xlabel(x_name)
    scatter_ax.set_ylabel(y_name)
    scatter_ax.scatter(x, y, color="C0", marker='.', alpha=0.75)

    binwidth = 7.5
    xymax = max(np.max(np.abs(x)), np.max(np.abs(y)))
    lim = (int(xymax / binwidth) + 1) * binwidth

    bins = list(np.arange(-lim, lim + binwidth, binwidth))
    histx_ax.hist(x, bins=bins, color="C0")
    histy_ax.hist(y, bins=bins, orientation="horizontal", color="C0")
    if isinstance(title, str):
        fig.suptitle(title)
    return fig


def bland_altman_plot(
        x: pd.DataFrame,
        y: pd.Series,
        title: Optional[str] = None,
        **kwargs
        ):
    """
    """
    fig, ax = plt.subplots(figsize=(4, 4), dpi=200)
    x_data = np.mean(np.vstack((x, y)).T, axis=1)
    y_data = np.array(x) - np.array(y)
    y_mean = np.mean(y_data)
    y_sd = 1.96 * np.std(y_data)
    max_diff_from_mean = max(
        (y_data - y_mean).min(), (y_data - y_mean).max(), key=abs
    )
    text_adjust = (12 * max_diff_from_mean) / 300
    ax.set_ylim(y_mean - max_diff_from_mean, y_mean + max_diff_from_mean)
    ax.set_xlabel("Average of Measured and Reference")
    ax.set_ylabel("Difference Between Measured and Reference")
    ax.scatter(x_data, y_data, alpha=0.75)
    ax.axline((0, y_mean), (1, y_mean), color="xkcd:vermillion")
    ax.text(
        max(x_data),
        y_mean + text_adjust,
        f"Mean: {y_mean:.2f}",
        verticalalignment="bottom",
        horizontalalignment="right",
    )
    ax.axline(
        (0, y_mean + y_sd), (1, y_mean + y_sd), color="xkcd:fresh green"
    )
    ax.text(
        max(x_data),
        y_mean + y_sd + text_adjust,
        f"1.96$\\sigma$: {y_mean + y_sd:.2f}",
        verticalalignment="bottom",
        horizontalalignment="right",
    )
    ax.axline(
        (0, y_mean - y_sd), (1, y_mean - y_sd), color="xkcd:fresh green"
    )
    ax.text(
        max(x_data),
        y_mean - y_sd + text_adjust,
        f"1.96$\\sigma$: -{y_sd:.2f}",
        verticalalignment="bottom",
        horizontalalignment="right",
    )
    if isinstance(title, str):
        fig.suptitle(title)
    return fig


def ecdf_plot(
        x: pd.DataFrame,
        y: pd.Series,
        x_name: str,
        y_name: str,
        title: Optional[str] = None
        ):
    """
    """
    fig, ax = plt.subplots(figsize=(4, 4), dpi=200)
    true_x, true_y = ecdf(y)
    pred_x, pred_y = ecdf(x)
    ax.set_ylim(0, 1)
    ax.set_xlabel("Measurement")
    ax.set_ylabel("Cumulative Total")
    ax.plot(true_x, true_y, linestyle="none", marker=".", label=y_name)
    ax.plot(
        pred_x,
        pred_y,
        linestyle="none",
        marker=".",
        alpha=0.8,
        label=x_name,
    )
    ax.legend()
    if isinstance(title, str):
        fig.suptitle(title)
    return fig


def shap_plot(shaps: pd.DataFrame, x: pd.DataFrame):
    """
    """
    shaps_min = shaps.drop(['Fold'], axis=1).min(axis=None)
    shaps_max = shaps.drop(['Fold'], axis=1).max(axis=None)
    shaps_range = shaps_max - shaps_min
    shaps_lims = (
        shaps_min - (shaps_range * 0.1),
        shaps_max + (shaps_range * 0.1)
    )

    num_of_cols = shaps.drop(['Fold'], axis=1).shape[1]

    shape_of_scatters = (
        int(np.ceil(num_of_cols / 2)),
        (min(2, int(num_of_cols)))
    )

    fig, ax = plt.subplots(
        *shape_of_scatters,
        figsize=(
           4 * shape_of_scatters[0],
           4 * shape_of_scatters[1]
        ),
        dpi=200
    )

    for col_ind, col in enumerate(shaps.drop(['Fold'], axis=1).columns):
        scatter_data = pd.concat(
            [
                x.loc[:, col].rename('Value'),
                shaps.loc[:, col].rename('Shap'),
                shaps.loc[:, 'Fold'].rename('Fold')
            ],
            axis=1
        )
        x_min = scatter_data.loc[:, 'Value'].min()
        x_max = scatter_data.loc[:, 'Value'].max()
        x_range = x_max - x_min
        x_lims = (x_min - (x_range * 0.1), x_max + (x_range * 0.1))

        row_num = int(np.floor(col_ind / 2))
        col_num = col_ind % 2
        for i, fold in enumerate(sorted(shaps.loc[:, 'Fold'].unique())):
            scat_fold = scatter_data[scatter_data.loc[:, 'Fold'] == fold]
            ax[row_num, col_num].scatter(
                scat_fold['Value'],
                scat_fold['Shap'],
                c=f'C{i}',
                label=f'Fold {fold}',
                marker='.'
            )
        ax[row_num, col_num].set_title(col)
        ax[row_num, col_num].set_xlabel('Value')
        ax[row_num, col_num].set_xlim(x_lims)
        ax[row_num, col_num].set_ylabel('Shap')
        ax[row_num, col_num].set_ylim(shaps_lims)

    ax[0, 0].legend(loc='best')
    plt.tight_layout()
    return fig


def get_shap(
        x: pd.DataFrame,
        y: pd.DataFrame,
        pipeline: dict[int, Pipeline]
        ):
    shaps = pd.DataFrame()
    for fold in pipeline.keys():
        if len(pipeline.keys()) > 1:
            fold_index = y[y.loc[:, 'Fold'] == fold].index
            x_data = x.loc[fold_index, :]
        else:
            x_data = x
        explainer = shap.KernelExplainer(
            model=pipeline[fold][-1].predict,
            data=x_data,
            link='identity'
        )
        shaps = pd.concat(
            [
                shaps,
                pd.DataFrame(
                    explainer.shap_values(x_data),
                    index=x_data.index,
                    columns=x_data.columns
                )
            ]
        )
        if len(pipeline.keys()) > 1:
            shaps.loc[x_data.index, 'Fold'] = y.loc[x_data.index, 'Fold']
        else:
            shaps.loc[:, 'Fold'] = 'Cross-Validated'
        shaps = shaps.sort_index()
    return shaps<|MERGE_RESOLUTION|>--- conflicted
+++ resolved
@@ -1,17 +1,9 @@
-<<<<<<< HEAD
-from pathlib import Path
-import re
-from typing import Literal, Optional
-
-import matplotlib as mpl
-=======
 from collections.abc import Iterable
 from pathlib import Path
 from typing import Callable, Literal, Optional, Union
 
 from matplotlib import get_backend
 import matplotlib.figure
->>>>>>> 579dee87
 import matplotlib.pyplot as plt
 import numpy as np
 import pandas as pd
@@ -21,461 +13,14 @@
 from .calibrate import Calibrate
 from .prepare import prepare_datasets
 
-<<<<<<< HEAD
-mpl.use("pgf")  # Used to make pgf files for latex
-plt.rcParams.update({"figure.max_open_warning": 0})
-
-
-class Graphs:
-    """
-    Calculates errors between "true" and "predicted" measurements, plots graphs
-    and returns all results
-
-    ```
-
-    Attributes
-    ----------
-        train : pd.DataFrame
-            Training data
-        test : pd.DataFrame
-            Testing data
-        coefficients : pd.DataFrame
-            Calibration coefficients
-        _cal : Calibration
-            Calibrated measurements
-        y_subsets : dict[str, dict[str, pd.DataFrame]]
-            Subsets of measurements (e.g Calibrated Train, Uncalibrated Test)
-        y_full : dict[str, dict[str, pd.DataFrame]]
-            Full measurements, calibrated and uncalibrated
-        _datasets : dict[str, dict[str, pd.DataFrame]]
-            Datasets to plot
-        style : str
-            Style to use for matplotlib, can either be inbuilt style or path to
-            style file
-        x_name : str
-            Name of x device
-        y_name : str
-            Name of y device
-        _plots : dict[str, dict[str, dict[str, mpl.figure]]]
-            All plots, split by dataset and then variable
-
-    Methods:
-        linear_reg_plot(title=None)
-            Plots a linear regression graph for calibrations that
-            only have an x coefficients for all specified datasets using
-            predicted (calibrated x) and true (y) data
-        bland_altman_plot(title=None)
-            Plots a bland altman graph for all variable
-            combinations for all specified datasets using predicted
-            (calibrated x) and true (y) data
-        ecdf_plot(title=None)
-            Plots an eCDF graph for all variable combinations for all
-            specified dataset using predicted (calibrated x) and true (y) data
-        time_series_plot(title=None)
-            Plots a time series graph using predicted (calibrated x) and true
-            (y) data
-        save_plots(title=None, format='pgf')
-            Saves all plots in specified format
-=======
 class Graphs:
     """
     Calculates errors between "true" and "predicted" measurements, plots
     graphs and returns all results
->>>>>>> 579dee87
     """
 
     def __init__(
         self,
-<<<<<<< HEAD
-        train: pd.DataFrame,
-        test: pd.DataFrame,
-        coefficients: pd.DataFrame,
-        datasets_to_use: list[
-            Literal[
-                "Calibrated Train",
-                "Calibrated Test",
-                "Calibrated Full",
-                "Uncalibrated Train",
-                "Uncalibrated Test",
-                "Uncalibrated Full",
-                "Minimum",
-                "Maximum"
-                ]
-            ] = [
-            "Calibrated Test",
-            "Uncalibrated Test"
-        ],
-        style: str = "bmh",
-        x_name: Optional[str] = None,
-        y_name: Optional[str] = None
-    ):
-        """
-        Initialise the class
-
-        Parameters
-        ----------
-            train : pd.DataFrame)
-                Training data
-            test : pd.DataFrame
-                Testing data
-            coefficients : pd.DataFrame
-                Calibration coefficients
-            datasets_to_use : list[str], optional
-                Datasets to plot measurements
-            style : str, optional
-                Matplotlib style to use. Can be inbuilt style or path to style
-                file
-                (Default is bmh)
-            x_name : str, optional
-                Name of x device
-                (Default is None)
-            y_name : str, optional
-                Name of y device
-                (Default is None)
-        """
-        self.train = train
-        self.test = test
-        self.coefficients = coefficients
-        self._cal = Calibrate(
-                self.train,
-                self.test,
-                self.coefficients
-                )
-        self.y_subsets = self._cal.return_measurements()
-        self.y_full = self._cal.join_measurements()
-        self._datasets = prepare_datasets(
-                datasets_to_use,
-                self.train,
-                self.test,
-                self.y_full,
-                self.y_subsets
-                )
-
-        self.style = style
-        self.x_name = x_name
-        self.y_name = y_name
-
-        self._plots: dict[str, dict[str, dict[str, mpl.figure]]] = dict()
-
-    def linear_reg_plot(self, title: Optional[str] = None):
-        """
-        Plot a linear regression plot for all univariate calibrations
-
-        Parameters
-        ----------
-        title : str, optional
-            Title for plot
-            (Default is None)
-        """
-        for dset_key, dset in self._datasets.items():
-            if dset_key not in self._plots.keys():
-                self._plots[dset_key] = dict()
-            for var in dset['x'].columns:
-                number_of_coeffs = self.coefficients.loc[var, :].notna().sum()
-                pymc_bool = self.coefficients.filter(
-                        regex=r'^sd\.', axis=1
-                        ).shape[1]
-                if (
-                        (pymc_bool and number_of_coeffs != 4)
-                        or
-                        (not pymc_bool and number_of_coeffs != 2)
-                        ):
-                    continue
-                if var not in self._plots[dset_key].keys():
-                    self._plots[dset_key][var] = dict()
-                plt.style.use(self.style)
-                fig = plt.figure(figsize=(8, 8))
-                fig_gs = fig.add_gridspec(
-                    2,
-                    2,
-                    width_ratios=(7, 2),
-                    height_ratios=(2, 7),
-                    left=0.1,
-                    right=0.9,
-                    bottom=0.1,
-                    top=0.9,
-                    wspace=0.0,
-                    hspace=0.0,
-                )
-
-                scatter_ax = fig.add_subplot(fig_gs[1, 0])
-                histx_ax = fig.add_subplot(fig_gs[0, 0], sharex=scatter_ax)
-                histx_ax.axis("off")
-                histy_ax = fig.add_subplot(fig_gs[1, 1], sharey=scatter_ax)
-                histy_ax.axis("off")
-
-                max_value = max(
-                        max(dset['y'].loc[:, 'y']),
-                        max(dset['x'].loc[:, var])
-                        )
-                scatter_ax.set_xlim(0, max_value)
-                scatter_ax.set_ylim(0, max_value)
-                scatter_ax.set_xlabel(f"{self.x_name} (x)")
-                scatter_ax.set_ylabel(f"{self.y_name}")
-                scatter_ax.scatter(
-                        dset['x'].loc[:, var],
-                        dset['y'].loc[:, 'y'],
-                        alpha=0.75)
-                if bool(re.search(r' \(Mean\)$', dset_key)):
-                    scatter_ax.axline(
-                        (0, self.coefficients.loc[var]["i.intercept"]),
-                        slope=self.coefficients.loc[var]["coeff.x"]
-                    )
-                    scatter_ax.axline(
-                        (
-                            0,
-                            self.coefficients.loc[var]["i.intercept"]
-                            + 2 * self.coefficients.loc[var]["sd.intercept"],
-                        ),
-                        slope=(
-                            self.coefficients.loc[var]["coeff.x"]
-                            + 2 * self.coefficients.loc[var]["sd.x"]
-                        ),
-                        color="xkcd:fresh green",
-                    )
-                    scatter_ax.axline(
-                        (
-                            0,
-                            self.coefficients.loc[var]["i.intercept"]
-                            - 2 * self.coefficients.loc[var]["sd.intercept"],
-                        ),
-                        slope=(
-                            self.coefficients.loc[var]["coeff.x"]
-                            - 2 * self.coefficients.loc[var]["sd.x"]
-                        ),
-                        color="xkcd:fresh green",
-                    )
-                elif bool(re.search(r' \(Minimum\)$', dset_key)):
-                    scatter_ax.axline(
-                        (
-                            0,
-                            self.coefficients.loc[var]["i.intercept"]
-                            - 2 * self.coefficients.loc[var]["sd.intercept"],
-                        ),
-                        slope=(
-                            self.coefficients.loc[var]["coeff.x"]
-                            - 2 * self.coefficients.loc[var]["sd.x"]
-                        ),
-                    )
-                elif bool(re.search(r' \(Maximum\)$', dset_key)):
-                    scatter_ax.axline(
-                        (
-                            0,
-                            self.coefficients.loc[var]["i.intercept"]
-                            + 2 * self.coefficients.loc[var]["sd.intercept"],
-                        ),
-                        slope=(
-                            self.coefficients.loc[var]["coeff.x"]
-                            + 2 * self.coefficients.loc[var]["sd.x"]
-                        ),
-                    )
-                elif not bool(re.search(r'^Uncalibrated', dset_key)):
-                    scatter_ax.axline(
-                        (0, int(self.coefficients.loc[var]["i.intercept"])),
-                        slope=self.coefficients.loc[var]["coeff.x"],
-                    )
-
-                binwidth = 2.5
-                xymax = max(
-                        np.max(np.abs(dset['x'].loc[:, var])),
-                        np.max(np.abs(dset['y'].loc[:, 'y']))
-                        )
-                lim = (int(xymax / binwidth) + 1) * binwidth
-
-                bins = np.arange(-lim, lim + binwidth, binwidth)
-                histx_ax.hist(
-                        dset['x'].loc[:, var],
-                        bins=bins,
-                        color="C0"
-                        )
-                histy_ax.hist(
-                        dset['y'].loc[:, 'y'],
-                        bins=bins,
-                        orientation="horizontal",
-                        color="C0"
-                        )
-                if isinstance(title, str):
-                    fig.suptitle(f"{title}\n{dset_key} ({var})")
-
-                self._plots[dset_key][var]['Linear Regression'] = fig
-
-    def bland_altman_plot(self, title: Optional[str] = None):
-        """
-        Plot a bland altman plot for all calibrations
-
-        Parameters
-        ----------
-        title : str, optional
-            Title for plot
-            (Default is None)
-        """
-        for dset_key, dset in self._datasets.items():
-            if dset_key not in self._plots.keys():
-                self._plots[dset_key] = dict()
-            for var in dset['x'].columns:
-                if var not in self._plots[dset_key].keys():
-                    self._plots[dset_key][var] = dict()
-                plt.style.use(self.style)
-                fig, ax = plt.subplots(figsize=(8, 8))
-                x_data = dset['x'].loc[:, [var]].join(
-                        dset['y'].loc[:, 'y'],
-                        how="inner"
-                        ).mean(axis=1)
-                y_data = dset['x'].loc[:, var] - dset['y'].loc[:, 'y']
-                y_mean = y_data.mean()
-                y_sd = 1.96 * np.std(y_data)
-
-                max_diff_from_mean = max(
-                    (y_data - y_mean).min(), (y_data - y_mean).max(), key=abs
-                )
-
-                text_adjust = (12 * max_diff_from_mean) / 300
-                ax.set_ylim(
-                        y_mean - max_diff_from_mean,
-                        y_mean + max_diff_from_mean
-                        )
-                ax.set_xlabel("Average of Measured and Reference")
-                ax.set_ylabel("Difference Between Measured and Reference")
-
-                ax.scatter(x_data, y_data, alpha=0.75)
-                ax.axline((0, y_mean), (1, y_mean), color="xkcd:vermillion")
-                ax.text(
-                    max(x_data),
-                    y_mean + text_adjust,
-                    f"Mean: {y_mean:.2f}",
-                    verticalalignment="bottom",
-                    horizontalalignment="right",
-                )
-                ax.axline(
-                    (0, y_mean + y_sd),
-                    (1, y_mean + y_sd),
-                    color="xkcd:fresh green"
-                )
-                ax.text(
-                    max(x_data),
-                    y_mean + y_sd + text_adjust,
-                    f"1.96$\\sigma$: {y_mean + y_sd:.2f}",
-                    verticalalignment="bottom",
-                    horizontalalignment="right",
-                )
-                ax.axline(
-                    (0, y_mean - y_sd),
-                    (1, y_mean - y_sd),
-                    color="xkcd:fresh green"
-                )
-                ax.text(
-                    max(x_data),
-                    y_mean - y_sd + text_adjust,
-                    f"1.96$\\sigma$: -{y_sd:.2f}",
-                    verticalalignment="bottom",
-                    horizontalalignment="right",
-                )
-                if isinstance(title, str):
-                    fig.suptitle(f"{title}\n{dset_key} ({var})")
-
-                self._plots[dset_key][var]['Bland Altman'] = fig
-
-    def ecdf_plot(self, title: Optional[str] = None):
-        """
-        Plot a bland altman plot for all calibrations
-
-        Parameters
-        ----------
-        title : str, optional
-            Title for plot
-            (Default is None)
-        """
-        for dset_key, dset in self._datasets.items():
-            if dset_key not in self._plots.keys():
-                self._plots[dset_key] = dict()
-            for var in dset['x'].columns:
-                if var not in self._plots[dset_key].keys():
-                    self._plots[dset_key][var] = dict()
-                plt.style.use(self.style)
-                fig, ax = plt.subplots(figsize=(8, 8))
-                true_x, true_y = ecdf(dset['y'].loc[:, 'y'])
-                pred_x, pred_y = ecdf(dset['x'].loc[:, var])
-                ax.set_ylim(0, 1)
-                ax.set_xlabel("Measurement")
-                ax.set_ylabel("Cumulative Total")
-                ax.plot(
-                        true_x,
-                        true_y,
-                        linestyle="none",
-                        marker=".",
-                        label=self.y_name
-                        )
-                ax.plot(
-                    pred_x,
-                    pred_y,
-                    linestyle="none",
-                    marker=".",
-                    alpha=0.8,
-                    label=self.x_name,
-                )
-                ax.legend()
-                if isinstance(title, str):
-                    fig.suptitle(f"{title}\n{dset_key} ({var})")
-                self._plots[dset_key][var]['eCDF'] = fig
-
-    def time_series_plot(self, title: Optional[str] = None):
-        """
-        Plot a time series plot for full datasets
-
-        Parameters
-        ----------
-        title : str, optional
-            Title for plot
-            (Default is None)
-        """
-        for dset_key, dset in self._datasets.items():
-            if not bool(re.search(r' Full', dset_key)):
-                continue
-            if dset_key not in self._plots.keys():
-                self._plots[dset_key] = dict()
-            for var in dset['x'].columns:
-                if var not in self._plots[dset_key].keys():
-                    self._plots[dset_key][var] = dict()
-                plt.style.use(self.style)
-                x_vals = dset['x'].loc[:, var]
-                y_vals = dset['y'].loc[:, 'y']
-                dates_x = x_vals.index.tolist()
-                dates_y = y_vals.index.tolist()
-                fig, ax = plt.subplots(figsize=(16, 8))
-                ax.plot(dates_y, y_vals, label=self.y_name)
-                ax.plot(dates_x, x_vals, label=self.x_name)
-                x_null = x_vals.notna()
-                y_null = y_vals.notna()
-                combined_dates = np.logical_and(x_null, y_null)
-                first_datetime = x_vals.loc[combined_dates].index.tolist()[0]
-                last_datetime = x_vals.loc[combined_dates].index.tolist()[-1]
-                ax.legend()
-                ax.set_xlim(first_datetime, last_datetime)
-                ax.set_xlabel("Datetime")
-                ax.set_ylabel("Concentration")
-                if isinstance(title, str):
-                    fig.suptitle(f"{title}\n{dset_key} ({var})")
-                self._plots[dset_key][var]['Time Series'] = fig
-
-    def save_plots(self, path: str, format: str = "pgf"):
-        """
-        Save all plots in the specified format in the specified path
-
-        Parameters
-        ----------
-        path : str
-            Path to save the plots to
-        format : str, optional
-            Format to save the plots as
-        """
-        for dset_key, dset_plots in self._plots.items():
-            for var, plots in dset_plots.items():
-                for name, plot in plots.items():
-                    directory = Path(f"{path}/{dset_key}/{var}")
-                    directory.mkdir(parents=True, exist_ok=True)
-                    plot.savefig(f"{directory.as_posix()}/{name}.{format}")
-                    plt.close(plot)
-=======
         x: pd.DataFrame,
         x_name: str,
         y: pd.DataFrame,
@@ -548,7 +93,6 @@
                 }
               }
         ```
-
         """
         self.plots: dict[str,  # Technique
                          dict[str,  # Scaling Method
@@ -745,7 +289,6 @@
                                     f'{scaling_method} {vars}.{ftype}'
                                 )
                         plt.close(fig)
->>>>>>> 579dee87
 
 
 def ecdf(data: pd.Series):
