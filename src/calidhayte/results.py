--- conflicted
+++ resolved
@@ -1,9 +1,3 @@
-<<<<<<< HEAD
-from collections import defaultdict
-from pathlib import Path
-import sqlite3 as sql
-from typing import Literal, Optional
-=======
 """
 Determine the performance of different calibration techniques using a range of
 different metrics.
@@ -17,16 +11,11 @@
     from typing import Any, TypeAlias
 except ImportError:
     from typing_extensions import Any, TypeAlias
->>>>>>> 579dee87
 
 import pandas as pd
 from sklearn import metrics as met
 from sklearn.pipeline import Pipeline
 
-<<<<<<< HEAD
-from .calibrate import Calibrate
-from .prepare import prepare_datasets
-=======
 CoefficientPipelineDict: TypeAlias = dict[str,  # Technique name
                                           dict[str,  # Scaling technique
                                                dict[str,  # Variable combo
@@ -35,7 +24,6 @@
 """
 Type alias for the nested dictionaries that the models are stored in
 """
->>>>>>> 579dee87
 
 
 class Results:
@@ -53,47 +41,6 @@
         target: str,
         models: CoefficientPipelineDict
     ):
-<<<<<<< HEAD
-        """Initialise the class
-
-        Parameters
-        ----------
-        train : pd.DataFrame
-            Training data
-        test : pd.DataFrame
-            Testing data
-        coefficients : pd.DataFrame
-            Calibration coefficients
-        x_name : str, optional
-            Name of device that was calibrated
-            (Default is None)
-        y_name : str, optional
-            Name of ground truth device
-            (Default is None)
-        """
-        self.train = train
-        self.test = test
-        self.coefficients = coefficients
-        self._errors: defaultdict[str, pd.DataFrame] = defaultdict(
-                pd.DataFrame
-                )
-        self._cal = Calibrate(
-                self.train,
-                self.test,
-                self.coefficients
-                )
-        self.y_subsets = self._cal.return_measurements()
-        self.y_full = self._cal.join_measurements()
-        self._datasets = prepare_datasets(
-                datasets_to_use,
-                self.train,
-                self.test,
-                self.y_full,
-                self.y_subsets
-                )
-        self.x_name = x_name
-        self.y_name = y_name
-=======
         """
         Initialises the class
 
@@ -199,7 +146,6 @@
                             self.errors.loc[idx, 'Fold'] = fold
                         self.errors.loc[idx, name] = error
                         idx = idx+1
->>>>>>> 579dee87
 
     def explained_variance_score(self):
         """Calculate the explained variance score between the true values (y)
@@ -210,21 +156,10 @@
 sklearn.metrics.explained_variance_score\
         )
         """
-<<<<<<< HEAD
-        for dset_key, dset in self._datasets.items():
-            for var in dset['x'].columns:
-                self._errors[dset_key].loc[
-                        var, "Explained Variance Score"
-                        ] = met.explained_variance_score(
-                                dset['y'].loc[:, 'y'],
-                                dset['x'].loc[:, var]
-                                )
-=======
         self._sklearn_error_meta(
                 met.explained_variance_score,
                 'Explained Variance Score'
                 )
->>>>>>> 579dee87
 
     def max(self):
         """Calculate the max error between the true values (y)
@@ -235,21 +170,10 @@
 sklearn.metrics.max_error\
         )
         """
-<<<<<<< HEAD
-        for dset_key, dset in self._datasets.items():
-            for var in dset['x'].columns:
-                self._errors[dset_key].loc[
-                        var, "Max Error"
-                        ] = met.max_error(
-                                dset['y'].loc[:, 'y'],
-                                dset['x'].loc[:, var]
-                                )
-=======
         self._sklearn_error_meta(
                 met.max_error,
                 'Max Error'
                 )
->>>>>>> 579dee87
 
     def mean_absolute(self):
         """Calculate the mean absolute error between the true values (y)
@@ -260,21 +184,10 @@
 sklearn.metrics.mean_absolute_error\
         )
         """
-<<<<<<< HEAD
-        for dset_key, dset in self._datasets.items():
-            for var in dset['x'].columns:
-                self._errors[dset_key].loc[
-                        var, "Mean Absolute Error"
-                        ] = met.mean_absolute_error(
-                                dset['y'].loc[:, 'y'],
-                                dset['x'].loc[:, var]
-                                )
-=======
         self._sklearn_error_meta(
                 met.mean_absolute_error,
                 'Mean Absolute Error'
                 )
->>>>>>> 579dee87
 
     def root_mean_squared(self):
         """Calculate the root mean squared error between the true values (y)
@@ -285,23 +198,11 @@
 sklearn.metrics.mean_squared_error\
         )
         """
-<<<<<<< HEAD
-        for dset_key, dset in self._datasets.items():
-            for var in dset['x'].columns:
-                self._errors[dset_key].loc[
-                        var, "Root Mean Squared Error"
-                        ] = met.mean_squared_error(
-                                dset['y'].loc[:, 'y'],
-                                dset['x'].loc[:, var],
-                                squared=False
-                                )
-=======
         self._sklearn_error_meta(
                 met.mean_squared_error,
                 'Root Mean Squared Error',
                 squared=False
                 )
->>>>>>> 579dee87
 
     def root_mean_squared_log(self):
         """Calculate the root mean squared log error between the true values
@@ -312,23 +213,11 @@
 sklearn.metrics.mean_squared_log_error\
         )
         """
-<<<<<<< HEAD
-        for dset_key, dset in self._datasets.items():
-            for var in dset['x'].columns:
-                self._errors[dset_key].loc[
-                        var, "Root Mean Squared Log Error"
-                        ] = met.mean_squared_log_error(
-                                dset['y'].loc[:, 'y'],
-                                dset['x'].loc[:, var],
-                                squared=False
-                                )
-=======
         self._sklearn_error_meta(
                 met.mean_squared_log_error,
                 'Root Mean Squared Log Error',
                 squared=False
                 )
->>>>>>> 579dee87
 
     def median_absolute(self):
         """Calculate the median absolute error between the true values (y)
@@ -339,21 +228,10 @@
 sklearn.metrics.median_absolute_error\
         )
         """
-<<<<<<< HEAD
-        for dset_key, dset in self._datasets.items():
-            for var in dset['x'].columns:
-                self._errors[dset_key].loc[
-                        var, "Median Absolute Error"
-                        ] = met.median_absolute_error(
-                                dset['y'].loc[:, 'y'],
-                                dset['x'].loc[:, var]
-                                )
-=======
         self._sklearn_error_meta(
                 met.median_absolute_error,
                 'Median Absolute Error'
                 )
->>>>>>> 579dee87
 
     def mean_absolute_percentage(self):
         """Calculate the mean absolute percentage error between the true
@@ -364,21 +242,10 @@
 sklearn.metrics.mean_absolute_percentage_error\
         )
         """
-<<<<<<< HEAD
-        for dset_key, dset in self._datasets.items():
-            for var in dset['x'].columns:
-                self._errors[dset_key].loc[
-                        var, "Mean Absolute Percentage Error"
-                        ] = met.mean_absolute_percentage_error(
-                                dset['y'].loc[:, 'y'],
-                                dset['x'].loc[:, var]
-                                )
-=======
         self._sklearn_error_meta(
                 met.mean_absolute_percentage_error,
                 'Mean Absolute Percentage Error'
                 )
->>>>>>> 579dee87
 
     def r2(self):
         """Calculate the r2 between the true values (y)
@@ -389,21 +256,10 @@
 sklearn.metrics.r2_score\
         )
         """
-<<<<<<< HEAD
-        for dset_key, dset in self._datasets.items():
-            for var in dset['x'].columns:
-                self._errors[dset_key].loc[
-                        var, "r2"
-                        ] = met.r2_score(
-                                dset['y'].loc[:, 'y'],
-                                dset['x'].loc[:, var]
-                                )
-=======
         self._sklearn_error_meta(
                 met.r2_score,
                 'r2'
                 )
->>>>>>> 579dee87
 
     def mean_poisson_deviance(self):
         """Calculate the mean poisson deviance between the true values (y)
@@ -414,21 +270,10 @@
 sklearn.metrics.mean_poisson_deviance\
         )
         """
-<<<<<<< HEAD
-        for dset_key, dset in self._datasets.items():
-            for var in dset['x'].columns:
-                self._errors[dset_key].loc[
-                        var, "Mean Poisson Deviance"
-                        ] = met.mean_poisson_deviance(
-                                dset['y'].loc[:, 'y'],
-                                dset['x'].loc[:, var]
-                                )
-=======
         self._sklearn_error_meta(
                 met.mean_poisson_deviance,
                 'Mean Poisson Deviance'
                 )
->>>>>>> 579dee87
 
     def mean_gamma_deviance(self):
         """Calculate the mean gamma deviance between the true values (y)
@@ -439,21 +284,10 @@
 sklearn.metrics.mean_gamma_deviance\
         )
         """
-<<<<<<< HEAD
-        for dset_key, dset in self._datasets.items():
-            for var in dset['x'].columns:
-                self._errors[dset_key].loc[
-                        var, "Mean Gamma Deviance"
-                        ] = met.mean_gamma_deviance(
-                                dset['y'].loc[:, 'y'],
-                                dset['x'].loc[:, var]
-                                )
-=======
         self._sklearn_error_meta(
                 met.mean_gamma_deviance,
                 'Mean Gamma Deviance'
                 )
->>>>>>> 579dee87
 
     def mean_tweedie_deviance(self):
         """Calculate the mean tweedie deviance between the true values (y)
@@ -464,21 +298,10 @@
 sklearn.metrics.mean_tweedie_deviance\
         )
         """
-<<<<<<< HEAD
-        for dset_key, dset in self._datasets.items():
-            for var in dset['x'].columns:
-                self._errors[dset_key].loc[
-                        var, "Mean Tweedie Deviance"
-                        ] = met.mean_tweedie_deviance(
-                                dset['y'].loc[:, 'y'],
-                                dset['x'].loc[:, var]
-                                )
-=======
         self._sklearn_error_meta(
                 met.mean_tweedie_deviance,
                 'Mean Tweedie Deviance'
                 )
->>>>>>> 579dee87
 
     def mean_pinball_loss(self):
         """Calculate the mean pinball loss between the true values (y)
@@ -527,47 +350,6 @@
             |Extra Trees|None|x|2|0.43|...|0.52|
 
         """
-<<<<<<< HEAD
-        for dset_key, dset in self._datasets.items():
-            for var in dset['x'].columns:
-                self._errors[dset_key].loc[
-                        var, "Mean Pinball Deviance"
-                        ] = met.mean_pinball_loss(
-                                dset['y'].loc[:, 'y'],
-                                dset['x'].loc[:, var]
-                                )
-
-    def return_errors(self) -> dict[str, pd.DataFrame]:
-        """Returns all calculated errors in dataframe format"""
-        return dict(self._errors)
-
-    def save_results(self, path: str):
-        for key, item in self._errors.items():
-            self._errors[key] = pd.DataFrame(data=dict(item))
-            if "Variable" in self._errors[key].columns:
-                self._errors[key] = self._errors[key].set_index("Variable")
-                vars_list = self._errors[key].columns.to_list()
-                for vars in vars_list:
-                    error_results = pd.DataFrame(self._errors[key][vars])
-                    coefficients = pd.DataFrame(self.coefficients.loc[vars].T)
-                    directory = Path(f"{path}/{key}/{vars}")
-                    directory.mkdir(parents=True, exist_ok=True)
-                    con = sql.connect(f"{directory.as_posix()}/Results.db")
-                    error_results.to_sql(
-                        name="Errors",
-                        con=con,
-                        if_exists="replace",
-                        index=True
-                    )
-                    coefficients.to_sql(
-                        name="Coefficients",
-                        con=con,
-                        if_exists="replace",
-                        index=True
-                    )
-                    con.close()
-=======
         return self.errors.set_index(
                     ['Technique', 'Scaling Method', 'Variables', 'Fold']
-                )
->>>>>>> 579dee87
+                )